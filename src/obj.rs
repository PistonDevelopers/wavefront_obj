--- conflicted
+++ resolved
@@ -144,14 +144,7 @@
 
 /// Slices the underlying string in an option.
 fn sliced<'a>(s: &'a Option<String>) -> Option<&'a str> {
-<<<<<<< HEAD
-  match *s {
-    None => None,
-    Some(ref s) => Some(&s[..]),
-  }
-=======
   s.as_ref().map(|s| &s[..])
->>>>>>> ea1fb653
 }
 
 /// Blender exports shapes as a list of the vertices representing their corners.
@@ -568,11 +561,7 @@
       }
     }
 
-<<<<<<< HEAD
-    Ok(to_triangles(&corner_list[..]))
-=======
     Ok(to_triangles(&corner_list))
->>>>>>> ea1fb653
   }
 
   fn parse_geometries(&mut self, valid_vtx: (usize, usize), valid_tx: (usize, usize),
@@ -610,15 +599,10 @@
           })
         },
         Some("f") | Some("l") => {
-<<<<<<< HEAD
           shapes.extend(
             try!(self.parse_face(
               valid_vtx, valid_tx, valid_nx))
             .into_iter());
-=======
-          shapes.push_all(&try!(self.parse_face(valid_vtx, valid_tx,
-                                               valid_nx)));
->>>>>>> ea1fb653
         },
         _ => break,
       }
@@ -1677,9 +1661,5 @@
   // Unfortunately, the parser requires a trailing newline. This is the easiest
   // way I could find to allow non-trailing newlines.
   input.push_str("\n");
-<<<<<<< HEAD
-  Parser::new(&input[..]).parse_objset()
-=======
   Parser::new(&input).parse_objset()
->>>>>>> ea1fb653
 }