--- conflicted
+++ resolved
@@ -1,12 +1,9 @@
 //! Parsers for wavefront's `.obj` and `.mtl` file format for loading meshes.
 #![crate_type = "lib"]
+
 #![deny(unsafe_blocks)]
 #![deny(warnings)]
 #![deny(missing_docs)]
-<<<<<<< HEAD
-=======
-#![feature(collections, core)]
->>>>>>> ea1fb653
 
 pub use lex::ParseError;
 
